--- conflicted
+++ resolved
@@ -134,176 +134,6 @@
     sig.verify(&pk, &challenge)
 }
 
-<<<<<<< HEAD
-#[cfg(test)]
-mod test {
-    use curve25519_dalek::scalar::Scalar;
-    use rand::{CryptoRng, Rng};
-
-    use super::*;
-    use std::ptr::null_mut;
-
-    #[test]
-    pub fn test_random_keypair_with_invalid_params() {
-        // both are invalid
-        unsafe { assert_eq!(NULL_POINTER, random_keypair(null_mut(), null_mut())) };
-        let mut pub_key: KeyArray = [0; KEY_LENGTH];
-        unsafe { assert_eq!(NULL_POINTER, random_keypair(null_mut(), &mut pub_key)) };
-    }
-
-    // Mock for the randomness of the keys.
-    impl RistrettoSecretKey {
-        pub fn random<R>(_rng: &mut R) -> Self {
-            RistrettoSecretKey(Scalar::from_bits([1; 32]))
-        }
-    }
-
-    impl RistrettoPublicKey {
-        pub fn random_keypair<R: Rng + CryptoRng>(_rng: &mut R) -> (RistrettoSecretKey, Self) {
-            let k = RistrettoSecretKey(Scalar::from_bits([2; 32]));
-            let pk = RistrettoPublicKey::from_secret_key(&k);
-            (k, pk)
-        }
-    }
-
-    #[test]
-    pub fn test_random_keypair_with_valid_params() {
-        let mut priv_key: KeyArray = [0; KEY_LENGTH];
-        let mut pub_key: KeyArray = [0; KEY_LENGTH];
-
-        // Public keys is null.
-        unsafe {
-            random_keypair(&mut priv_key, null_mut());
-        }
-        assert_eq!([1; 32], priv_key);
-
-        // Both are not null.
-        unsafe {
-            random_keypair(&mut priv_key, &mut pub_key);
-        }
-        assert_eq!([2; 32], priv_key);
-        assert_eq!(
-            RistrettoPublicKey::from_secret_key(&RistrettoSecretKey(Scalar::from_bits(priv_key))).as_bytes(),
-            pub_key
-        );
-    }
-
-    #[test]
-    pub fn test_sign_invalid_params() {
-        unsafe {
-            let priv_key = [0; KEY_LENGTH];
-            let msg = "msg";
-            let mut nonce = [0; KEY_LENGTH];
-            let mut signature = [0; KEY_LENGTH];
-            assert_eq!(
-                sign(null_mut(), msg.as_ptr() as *const c_char, &mut nonce, &mut signature),
-                NULL_POINTER
-            );
-            assert_eq!(sign(&priv_key, null_mut(), &mut nonce, &mut signature), NULL_POINTER);
-            assert_eq!(
-                sign(&priv_key, msg.as_ptr() as *const c_char, null_mut(), &mut signature),
-                NULL_POINTER
-            );
-            assert_eq!(
-                sign(&priv_key, msg.as_ptr() as *const c_char, &mut nonce, null_mut()),
-                NULL_POINTER
-            );
-        }
-    }
-
-    #[test]
-    pub fn test_sign_valid_params() {
-        let priv_key = [1; KEY_LENGTH];
-        let msg = "msg";
-        let mut nonce = [0; KEY_LENGTH];
-        let mut signature = [0; KEY_LENGTH];
-        unsafe {
-            assert_eq!(
-                sign(&priv_key, msg.as_ptr() as *const c_char, &mut nonce, &mut signature),
-                OK
-            );
-        }
-    }
-
-    #[test]
-    pub fn test_verify_invalid_params() {
-        let pub_key = [1; KEY_LENGTH];
-        let msg = "msg";
-        let mut pub_nonce = [0; KEY_LENGTH];
-        let mut signature = [0; KEY_LENGTH];
-        let mut err_code = 0i32;
-        unsafe {
-            assert_eq!(
-                verify(
-                    null_mut(),
-                    msg.as_ptr() as *const c_char,
-                    &mut pub_nonce,
-                    &mut signature,
-                    &mut err_code
-                ),
-                false
-            );
-            assert_eq!(
-                verify(&pub_key, null_mut(), &mut pub_nonce, &mut signature, &mut err_code),
-                false
-            );
-            assert_eq!(
-                verify(
-                    &pub_key,
-                    msg.as_ptr() as *const c_char,
-                    null_mut(),
-                    &mut signature,
-                    &mut err_code
-                ),
-                false
-            );
-            assert_eq!(
-                verify(
-                    &pub_key,
-                    msg.as_ptr() as *const c_char,
-                    &mut pub_nonce,
-                    null_mut(),
-                    &mut err_code
-                ),
-                false
-            );
-            assert_eq!(
-                verify(
-                    &pub_key,
-                    msg.as_ptr() as *const c_char,
-                    &mut pub_nonce,
-                    &mut signature,
-                    null_mut()
-                ),
-                false
-            );
-        }
-    }
-
-    #[test]
-    pub fn test_verify_success() {
-        let mut priv_key: KeyArray = [0; KEY_LENGTH];
-        let mut pub_key: KeyArray = [0; KEY_LENGTH];
-        let mut pub_nonce: KeyArray = [0; KEY_LENGTH];
-        let mut signature: KeyArray = [0; KEY_LENGTH];
-        let msg = "msg";
-        let mut err_code = 0i32;
-        unsafe {
-            random_keypair(&mut priv_key, &mut pub_key);
-            sign(&priv_key, msg.as_ptr() as *const c_char, &mut pub_nonce, &mut signature);
-            assert_eq!(
-                verify(
-                    &pub_key,
-                    msg.as_ptr() as *const c_char,
-                    &mut pub_nonce,
-                    &mut signature,
-                    &mut err_code
-                ),
-                true
-            );
-        }
-    }
-=======
 /// Generate a Pedersen commitment (C) using the provided value and spending key (a, x).
 #[no_mangle]
 pub unsafe extern "C" fn commitment(
@@ -422,5 +252,174 @@
     };
     let factory = PedersenCommitmentFactory::default();
     sig.verify(&commitment, &challenge, &factory)
->>>>>>> ecd77ec2
-}+}
+
+#[cfg(test)]
+mod test {
+    use curve25519_dalek::scalar::Scalar;
+    use rand::{CryptoRng, Rng};
+
+    use super::*;
+    use std::ptr::null_mut;
+
+    #[test]
+    pub fn test_random_keypair_with_invalid_params() {
+        // both are invalid
+        unsafe { assert_eq!(NULL_POINTER, random_keypair(null_mut(), null_mut())) };
+        let mut pub_key: KeyArray = [0; KEY_LENGTH];
+        unsafe { assert_eq!(NULL_POINTER, random_keypair(null_mut(), &mut pub_key)) };
+    }
+
+    // Mock for the randomness of the keys.
+    impl RistrettoSecretKey {
+        pub fn random<R>(_rng: &mut R) -> Self {
+            RistrettoSecretKey(Scalar::from_bits([1; 32]))
+        }
+    }
+
+    impl RistrettoPublicKey {
+        pub fn random_keypair<R: Rng + CryptoRng>(_rng: &mut R) -> (RistrettoSecretKey, Self) {
+            let k = RistrettoSecretKey(Scalar::from_bits([2; 32]));
+            let pk = RistrettoPublicKey::from_secret_key(&k);
+            (k, pk)
+        }
+    }
+
+    #[test]
+    pub fn test_random_keypair_with_valid_params() {
+        let mut priv_key: KeyArray = [0; KEY_LENGTH];
+        let mut pub_key: KeyArray = [0; KEY_LENGTH];
+
+        // Public keys is null.
+        unsafe {
+            random_keypair(&mut priv_key, null_mut());
+        }
+        assert_eq!([1; 32], priv_key);
+
+        // Both are not null.
+        unsafe {
+            random_keypair(&mut priv_key, &mut pub_key);
+        }
+        assert_eq!([2; 32], priv_key);
+        assert_eq!(
+            RistrettoPublicKey::from_secret_key(&RistrettoSecretKey(Scalar::from_bits(priv_key))).as_bytes(),
+            pub_key
+        );
+    }
+
+    #[test]
+    pub fn test_sign_invalid_params() {
+        unsafe {
+            let priv_key = [0; KEY_LENGTH];
+            let msg = "msg";
+            let mut nonce = [0; KEY_LENGTH];
+            let mut signature = [0; KEY_LENGTH];
+            assert_eq!(
+                sign(null_mut(), msg.as_ptr() as *const c_char, &mut nonce, &mut signature),
+                NULL_POINTER
+            );
+            assert_eq!(sign(&priv_key, null_mut(), &mut nonce, &mut signature), NULL_POINTER);
+            assert_eq!(
+                sign(&priv_key, msg.as_ptr() as *const c_char, null_mut(), &mut signature),
+                NULL_POINTER
+            );
+            assert_eq!(
+                sign(&priv_key, msg.as_ptr() as *const c_char, &mut nonce, null_mut()),
+                NULL_POINTER
+            );
+        }
+    }
+
+    #[test]
+    pub fn test_sign_valid_params() {
+        let priv_key = [1; KEY_LENGTH];
+        let msg = "msg";
+        let mut nonce = [0; KEY_LENGTH];
+        let mut signature = [0; KEY_LENGTH];
+        unsafe {
+            assert_eq!(
+                sign(&priv_key, msg.as_ptr() as *const c_char, &mut nonce, &mut signature),
+                OK
+            );
+        }
+    }
+
+    #[test]
+    pub fn test_verify_invalid_params() {
+        let pub_key = [1; KEY_LENGTH];
+        let msg = "msg";
+        let mut pub_nonce = [0; KEY_LENGTH];
+        let mut signature = [0; KEY_LENGTH];
+        let mut err_code = 0i32;
+        unsafe {
+            assert_eq!(
+                verify(
+                    null_mut(),
+                    msg.as_ptr() as *const c_char,
+                    &mut pub_nonce,
+                    &mut signature,
+                    &mut err_code
+                ),
+                false
+            );
+            assert_eq!(
+                verify(&pub_key, null_mut(), &mut pub_nonce, &mut signature, &mut err_code),
+                false
+            );
+            assert_eq!(
+                verify(
+                    &pub_key,
+                    msg.as_ptr() as *const c_char,
+                    null_mut(),
+                    &mut signature,
+                    &mut err_code
+                ),
+                false
+            );
+            assert_eq!(
+                verify(
+                    &pub_key,
+                    msg.as_ptr() as *const c_char,
+                    &mut pub_nonce,
+                    null_mut(),
+                    &mut err_code
+                ),
+                false
+            );
+            assert_eq!(
+                verify(
+                    &pub_key,
+                    msg.as_ptr() as *const c_char,
+                    &mut pub_nonce,
+                    &mut signature,
+                    null_mut()
+                ),
+                false
+            );
+        }
+    }
+
+    #[test]
+    pub fn test_verify_success() {
+        let mut priv_key: KeyArray = [0; KEY_LENGTH];
+        let mut pub_key: KeyArray = [0; KEY_LENGTH];
+        let mut pub_nonce: KeyArray = [0; KEY_LENGTH];
+        let mut signature: KeyArray = [0; KEY_LENGTH];
+        let msg = "msg";
+        let mut err_code = 0i32;
+        unsafe {
+            random_keypair(&mut priv_key, &mut pub_key);
+            sign(&priv_key, msg.as_ptr() as *const c_char, &mut pub_nonce, &mut signature);
+            assert_eq!(
+                verify(
+                    &pub_key,
+                    msg.as_ptr() as *const c_char,
+                    &mut pub_nonce,
+                    &mut signature,
+                    &mut err_code
+                ),
+                true
+            );
+        }
+    }
+}
