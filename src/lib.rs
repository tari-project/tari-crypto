<<<<<<< HEAD
// Copyright 2018 The Tari Project
// SPDX-License-Identifier: BSD-3-Clause

//! This crate is part of the [Tari Cryptocurrency](https://tari.com) project.
//!
//! Major features of this library include:
//!
//! - Pedersen commitments
//! - Schnorr Signatures
//! - Generic Public and Secret Keys
//!
//! The `tari_crypto` crate makes heavy use of the excellent [Dalek](https://github.com/dalek-cryptography/curve25519-dalek)
//!  libraries. The default implementation for Tari ECC is the [Ristretto255 curve](https://ristretto.group).
=======
// Copyright 2022 The Tari Project
// SPDX-License-Identifier: BSD-3-Clause

//! Tari-Crypto

#![recursion_limit = "256"]
>>>>>>> fcb02af0

#[macro_use]
extern crate lazy_static;

#[macro_use]
mod macros;
pub mod commitment;
pub mod hash;
pub mod hashing;
pub mod keys;
#[cfg(feature = "musig")]
pub mod musig;
pub mod range_proof;
pub mod rewindable_range_proof;
pub mod signatures;

// Implementations
#[allow(clippy::op_ref)]
pub mod ristretto;

#[cfg(feature = "wasm")]
pub mod wasm;

pub mod errors;
pub mod extended_range_proof;
#[cfg(feature = "ffi")]
pub mod ffi;

// Re-export tari_utils
pub use tari_utilities;<|MERGE_RESOLUTION|>--- conflicted
+++ resolved
@@ -1,25 +1,7 @@
-<<<<<<< HEAD
-// Copyright 2018 The Tari Project
-// SPDX-License-Identifier: BSD-3-Clause
-
-//! This crate is part of the [Tari Cryptocurrency](https://tari.com) project.
-//!
-//! Major features of this library include:
-//!
-//! - Pedersen commitments
-//! - Schnorr Signatures
-//! - Generic Public and Secret Keys
-//!
-//! The `tari_crypto` crate makes heavy use of the excellent [Dalek](https://github.com/dalek-cryptography/curve25519-dalek)
-//!  libraries. The default implementation for Tari ECC is the [Ristretto255 curve](https://ristretto.group).
-=======
 // Copyright 2022 The Tari Project
 // SPDX-License-Identifier: BSD-3-Clause
 
 //! Tari-Crypto
-
-#![recursion_limit = "256"]
->>>>>>> fcb02af0
 
 #[macro_use]
 extern crate lazy_static;
