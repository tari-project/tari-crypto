--- conflicted
+++ resolved
@@ -10,13 +10,8 @@
     keys::SecretKey,
     range_proof::RangeProofService,
     ristretto::{
-<<<<<<< HEAD
-        pedersen::{PedersenCommitment, PedersenCommitmentFactory},
+        pedersen::{commitment_factory::PedersenCommitmentFactory, PedersenCommitment},
         DalekRangeProofService,
-=======
-        dalek_range_proof::DalekRangeProofService,
-        pedersen::{commitment_factory::PedersenCommitmentFactory, PedersenCommitment},
->>>>>>> fcb02af0
         RistrettoSecretKey,
     },
 };
